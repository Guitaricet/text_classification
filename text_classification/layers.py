import torch
import torch.nn.functional as F

from torch import nn
from torch.autograd import Variable

import cfg


# https://github.com/akurniawan/pytorch-transformer
class MultiHeadAttention(nn.Module):
    def __init__(self,
                 query_dim,
                 key_dim,
                 num_units,
                 dropout_p=0.5,
                 h=8,
                 is_masked=False):
        super(MultiHeadAttention, self).__init__()

        if query_dim != key_dim:
            raise ValueError("query_dim and key_dim must be the same")
        if num_units % h != 0:
            raise ValueError("num_units must be dividable by h")
        if query_dim != num_units:
            raise ValueError("to employ residual connection, the number of "
                             "query_dim and num_units must be the same")

        self._num_units = num_units
        self._h = h
        self._key_dim = Variable(torch.FloatTensor([key_dim]))
        if cfg.cuda:
            self._key_dim = self._key_dim.cuda()
        self._dropout_p = dropout_p
        self._is_masked = is_masked

        self.query_layer = nn.Linear(query_dim, num_units, bias=False)
        self.key_layer = nn.Linear(key_dim, num_units, bias=False)
        self.value_layer = nn.Linear(key_dim, num_units, bias=False)
        self.bn = nn.BatchNorm1d(num_units)

    def forward(self, query, keys):
        Q = self.query_layer(query)
        K = self.key_layer(keys)
        V = self.value_layer(keys)

        # split each Q, K and V into h different values from dim 2
        # and then merge them back together in dim 0
        chunk_size = int(self._num_units / self._h)
        Q = torch.cat(Q.split(split_size=chunk_size, dim=2), dim=0)
        K = torch.cat(K.split(split_size=chunk_size, dim=2), dim=0)
        V = torch.cat(V.split(split_size=chunk_size, dim=2), dim=0)

        # calculate QK^T
        attention = torch.matmul(Q, K.transpose(1, 2))
        # normalize with sqrt(dk)
        attention = attention / torch.sqrt(self._key_dim)
        # use masking (usually for decoder) to prevent leftward
        # information flow and retains auto-regressive property
        # as said in the paper
        if self._is_masked:
            diag_vals = attention[0].sign().abs()
            diag_mat = diag_vals.tril()
            diag_mat = diag_mat.unsqueeze(0).expand(attention.size())
            # we need to enforce converting mask to Variable, since
            # in pytorch we can't do operation between Tensor and
            # Variable
            mask = Variable(torch.ones(diag_mat.size()) * (-2**32 + 1), requires_grad=False)
            # this is some trick that I use to combine the lower diagonal
            # matrix and its masking. (diag_mat-1).abs() will reverse the value
            # inside diag_mat, from 0 to 1 and 1 to zero. with this
            # we don't need loop operation andn could perform our calculation
            # faster
            attention = (attention * diag_mat) + (mask * (diag_mat-1).abs())
        # put it to softmax
        attention = F.softmax(attention, dim=-1)
        # apply dropout
        attention = F.dropout(attention, self._dropout_p)
        # multiplyt it with V
        attention = torch.matmul(attention, V)
        # convert attention back to its input original size
        restore_chunk_size = int(attention.size(0) / self._h)
        attention = torch.cat(
            attention.split(split_size=restore_chunk_size, dim=0), dim=2)
        # residual connection
        attention += query
        # apply batch normalization
#         attention = self.bn(attention.transpose(1, 2)).transpose(1, 2)

        return attention


class AttentionedYoonKimModel(nn.Module):
    name = 'AttentionedYoonKimModel'

    def __init__(self,
                 n_filters,
                 cnn_kernel_size,
                 hidden_dim_out,
                 heads=1,
                 dropout=0.5,
                 embedding_dim=len(cfg.alphabet),
                 pool_kernel_size=cfg.max_word_len,
                 alphabet_len=None,
                 num_classes=2):
        """
        CharCNN-WordRNN model with multi-head attention

        Default pooling is MaxOverTime pooling
        """
        assert cnn_kernel_size % 2  # for 'same' padding

        super(AttentionedYoonKimModel, self).__init__()
        self.alphabet_len = alphabet_len or len(cfg.alphabet)
        self.dropout_prob = dropout
        self.embedding_dim = embedding_dim
        self.n_filters = n_filters
        self.cnn_kernel_size = cnn_kernel_size
        self.hidden_dim_out = hidden_dim_out
        self.heads = heads

        self.embedding = nn.Linear(self.alphabet_len, embedding_dim)
        self.chars_cnn = nn.Sequential(
            nn.Conv1d(embedding_dim, n_filters, kernel_size=cnn_kernel_size, stride=1, padding=int(cnn_kernel_size - 1) // 2),  # 'same' padding
            nn.ReLU(),
            # nn.BatchNorm1d(n_filters),
            nn.MaxPool1d(kernel_size=pool_kernel_size)
        )

        _conv_stride = 1  # by default
        _pool_stride = pool_kernel_size  # by default
        # I am not sure this formula is always correct:
        self.conv_dim = n_filters * max(1, int(((cfg.max_word_len - cnn_kernel_size) / _conv_stride - pool_kernel_size) / _pool_stride + 1))

        self.words_rnn = nn.GRU(self.conv_dim, hidden_dim_out, dropout=self.dropout_prob)
        self.attention = MultiHeadAttention(hidden_dim_out, hidden_dim_out, hidden_dim_out, dropout_p=self.dropout_prob, h=self.heads)
        self.dropout = nn.Dropout(self.dropout_prob)
        self.projector = nn.Linear(hidden_dim_out, num_classes)

        # Initializers
        torch.nn.init.kaiming_normal_(self.chars_cnn[0].weight)
        torch.nn.init.xavier_normal_(self.embedding.weight)
        torch.nn.init.xavier_normal_(self.projector.weight)

    def forward(self, x):
        batch_size = x.size(1)
        # TODO: hadrcode! (for CUDA), vectorize dataset and get rid of this variable
        words_tensor = torch.zeros(cfg.max_text_len, batch_size, self.conv_dim).cuda()

        for i in range(cfg.max_text_len):
            word = x[i * cfg.max_word_len : (i + 1) * cfg.max_word_len, :]
            word = self.embedding(word)
            word = word.permute(1, 2, 0)
            word = self.chars_cnn(word)
            word = word.view(word.size(0), -1)
            words_tensor[i, :] = word

        x, _ = self.words_rnn(words_tensor)
        x = self.attention(x, x)
        x = self.dropout(x)
        x = self.projector(x[-1])
        return x


class YoonKimModel(nn.Module):
    name = 'YoonKimModel'

    def __init__(self,
                 n_filters,
                 cnn_kernel_size,
                 hidden_dim_out,
                 dropout=0.5,
                 embedding_dim=None,
                 pool_kernel_size=cfg.max_word_len,
                 alphabet_len=None,
                 num_classes=2):
        """
        Paper: https://arxiv.org/abs/1508.06615

        The model in principal similar to one in the paper, but have differences

        No highway layer
        Only one kernel size (not three different kernels like in the paper)
        Default pooling is MaxOverTime pooling
        """
        assert cnn_kernel_size % 2  # for 'same' padding

        super(YoonKimModel, self).__init__()
        self.embedding_dim = embedding_dim or len(cfg.alphabet)
        self.alphabet_len = alphabet_len or len(cfg.alphabet)
        self.dropout_prob = dropout
        self.embedding_dim = embedding_dim
        self.n_filters = n_filters
        self.cnn_kernel_size = cnn_kernel_size
        self.hidden_dim_out = hidden_dim_out

        self.embedding = nn.Linear(self.alphabet_len, embedding_dim)
        self.chars_cnn = nn.Sequential(
            nn.Conv1d(embedding_dim, n_filters, kernel_size=cnn_kernel_size, stride=1, padding=int(cnn_kernel_size - 1) // 2),  # 'same' padding
            nn.ReLU(),
            # nn.BatchNorm1d(n_filters),
            nn.MaxPool1d(kernel_size=pool_kernel_size)
        )

        _conv_stride = 1  # by default
        _pool_stride = pool_kernel_size  # by default
        self.conv_dim = n_filters * max(1, int(((cfg.max_word_len - cnn_kernel_size) / _conv_stride - pool_kernel_size) / _pool_stride + 1))
        self.dropout = nn.Dropout(self.dropout_prob)
        self.words_rnn = nn.GRU(self.conv_dim, hidden_dim_out)
        self.projector = nn.Linear(hidden_dim_out, num_classes)

        # Initializations
        torch.nn.init.kaiming_normal_(self.chars_cnn[0].weight)
        torch.nn.init.xavier_normal_(self.embedding.weight)
        torch.nn.init.xavier_normal_(self.projector.weight)

        # Initializers
        torch.nn.init.kaiming_normal_(self.chars_cnn[0].weight)
        torch.nn.init.xavier_normal_(self.embedding.weight)
        torch.nn.init.xavier_normal_(self.projector.weight)

    def forward(self, x):
        batch_size = x.size(1)
<<<<<<< HEAD
        # TODO: hadrcode! (for CUDA)
        words_tensor = torch.zeros(cfg.max_text_len, batch_size, self.conv_dim).cuda()
=======
        # TODO: hadrcode! (for CUDA), vectorize dataset and get rid of this variable
        words_tensor = Variable(torch.zeros(cfg.max_text_len, batch_size, self.conv_dim)).cuda()
>>>>>>> bebf694b

        for i in range(cfg.max_text_len):
            word = x[i * cfg.max_word_len: (i + 1) * cfg.max_word_len, :]
            word = self.embedding(word)
            word = word.permute(1, 2, 0)
            word = self.chars_cnn(word)
            word = word.view(word.size(0), -1)
            words_tensor[i, :] = word

        x, _ = self.words_rnn(words_tensor)
        x = self.dropout(x)
        x = self.projector(x[-1])
        return x


class RNNClassifier(nn.Module):
    name = 'RNNClassifier'

    def __init__(self, input_dim, hidden_dim, num_layers=1, dropout=0.5, type_='GRU', num_classes=2):
        super(RNNClassifier, self).__init__()
        self.hidden_dim = hidden_dim
        self.num_layers = num_layers
        self.dropout_prob = dropout

        if type_ == 'GRU':
            self.rnn = nn.GRU(input_dim, hidden_dim, num_layers=num_layers)
        elif type_ == 'LSTM':
            self.rnn = nn.LSTM(input_dim, hidden_dim, num_layers=num_layers)
        # elif type_ == 'QRNN':
        #     self.rnn = QRNN(embedding_dim, hidden_dim, num_layers=num_layers)
        # elif type_ == 'SRU':
        #     self.rnn = sru.SRU(embedding_dim, hidden_dim, num_layers=num_layers)
        else:
            raise ValueError('Wrong type_', type_)
        # self.layernorm = nn.LayerNorm(hidden_dim)
        self.dropout = nn.Dropout(self.dropout_prob)
        self.projector = nn.Linear(hidden_dim, num_classes)

        # Initializers
        torch.nn.init.xavier_normal_(self.projector.weight)

    def forward(self, x):
        x, _ = self.rnn(x)
        # x = self.layernorm(x)
        x = self.dropout(x[-1])
        x = self.projector(x)
        return x


class CharCNN(nn.Module):
    name = 'CharCNN'

    # Note: use max-over-time pooling via torch.max?
    def __init__(self, n_filters, cnn_kernel_size, maxlen, alphabet_len, dropout=0.5, num_classes=2):
        """
        :param dropout: dropout probability (1 - keep prob)
        """
        super(CharCNN, self).__init__()
        self.dropout_prob = dropout
        self.n_filters = n_filters
        self.cnn_kernel_size = cnn_kernel_size
        self.cnn_stride = 2
        self.pool_kernel_size = 64
        self.pool_stride = 32

        self.embedding = nn.Linear(alphabet_len, alphabet_len)
        self.conv = nn.Sequential(
            nn.Conv1d(alphabet_len, self.n_filters, kernel_size=self.cnn_kernel_size, stride=self.cnn_stride),
            nn.ReLU(),
            # nn.BatchNorm1d(self.n_filters),
            nn.MaxPool1d(kernel_size=self.pool_kernel_size, stride=self.pool_stride)
        )
        torch.nn.init.xavier_normal_(self.conv[0].weight)

        conv_dim = self.n_filters * (int(
            ((maxlen - self.cnn_kernel_size) / self.cnn_stride - self.pool_kernel_size) / self.pool_stride) + 1)
        self.dropout = nn.Dropout(self.dropout_prob)
<<<<<<< HEAD
        self.projector = nn.Linear(conv_dim, 2)
=======
        self.fc = nn.Linear(conv_dim, num_classes)
>>>>>>> bebf694b

        torch.nn.init.xavier_normal_(self.embedding.weight)
        torch.nn.init.xavier_normal_(self.projector.weight)
    def forward(self, x):
        """
        :param x: Tensor of shape (seq_len, batch_size, signal_dim)
        """
        x = self.embedding(x)
        x = x.permute(1, 2, 0)
        x = self.conv(x)
        x = x.view(x.size(0), -1)
        x = self.dropout(x)
<<<<<<< HEAD
        x = self.projector(x)
        return x


str2model = {
    AttentionedYoonKimModel.name.lower(): AttentionedYoonKimModel,
    YoonKimModel.name.lower(): YoonKimModel,
    RNNBinaryClassifier.name.lower(): RNNBinaryClassifier,
    CharCNN.name.lower(): CharCNN
}
=======
        x = self.fc(x)
        return x
>>>>>>> bebf694b
<|MERGE_RESOLUTION|>--- conflicted
+++ resolved
@@ -221,13 +221,8 @@
 
     def forward(self, x):
         batch_size = x.size(1)
-<<<<<<< HEAD
-        # TODO: hadrcode! (for CUDA)
+        # TODO: hadrcode! (for CUDA), vectorize dataset and get rid of this variable
         words_tensor = torch.zeros(cfg.max_text_len, batch_size, self.conv_dim).cuda()
-=======
-        # TODO: hadrcode! (for CUDA), vectorize dataset and get rid of this variable
-        words_tensor = Variable(torch.zeros(cfg.max_text_len, batch_size, self.conv_dim)).cuda()
->>>>>>> bebf694b
 
         for i in range(cfg.max_text_len):
             word = x[i * cfg.max_word_len: (i + 1) * cfg.max_word_len, :]
@@ -305,11 +300,7 @@
         conv_dim = self.n_filters * (int(
             ((maxlen - self.cnn_kernel_size) / self.cnn_stride - self.pool_kernel_size) / self.pool_stride) + 1)
         self.dropout = nn.Dropout(self.dropout_prob)
-<<<<<<< HEAD
         self.projector = nn.Linear(conv_dim, 2)
-=======
-        self.fc = nn.Linear(conv_dim, num_classes)
->>>>>>> bebf694b
 
         torch.nn.init.xavier_normal_(self.embedding.weight)
         torch.nn.init.xavier_normal_(self.projector.weight)
@@ -322,18 +313,5 @@
         x = self.conv(x)
         x = x.view(x.size(0), -1)
         x = self.dropout(x)
-<<<<<<< HEAD
         x = self.projector(x)
-        return x
-
-
-str2model = {
-    AttentionedYoonKimModel.name.lower(): AttentionedYoonKimModel,
-    YoonKimModel.name.lower(): YoonKimModel,
-    RNNBinaryClassifier.name.lower(): RNNBinaryClassifier,
-    CharCNN.name.lower(): CharCNN
-}
-=======
-        x = self.fc(x)
-        return x
->>>>>>> bebf694b
+        return x